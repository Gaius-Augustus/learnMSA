import tensorflow as tf
from tensorflow.python.client import device_lib
import numpy as np
from msa_hmm.MsaHmmCell import MsaHmmCell
from msa_hmm.MsaHmmLayer import MsaHmmLayer
from msa_hmm.AncProbsLayer import AncProbsLayer
import msa_hmm.Utility as ut



<<<<<<< HEAD

def default_model_generator(num_seq,
                            model_length, 
                            config,
                            alphabet_size=25):
    sequences = tf.keras.Input(shape=(None, alphabet_size+1), name="sequences", dtype=tf.float32)
    subset = tf.keras.Input(shape=(), name="subset", dtype=tf.int32)
    
    msa_hmm_cell = MsaHmmCell(model_length,    
                              input_dim = alphabet_size, 
                              emission_init = config["emission_init"],
                              transition_init = config["transition_init"],
                              insertion_init = config["insertion_init"],
                              flank_init = config["flank_init"],
                              alpha_flank = config["alpha_flank"],
                              alpha_single = config["alpha_single"],
                              alpha_frag = config["alpha_frag"],
                              frozen_insertions = config["frozen_insertions"])
    msa_hmm_layer = MsaHmmLayer(msa_hmm_cell, num_seq)
    anc_probs_layer = AncProbsLayer(num_seq, config["encoder_initializer"][0])
    
    if config["use_anc_probs"]:
        forward_seq = anc_probs_layer(sequences, subset)
=======
def make_model(num_seq,
               effective_num_seq,
               model_length, 
               emission_init,
               transition_init,
               flank_init,
               alpha_flank, 
               alpha_single, 
               alpha_frag,
               use_prior=True,
               dirichlet_mix_comp_count=1,
               use_anc_probs=True,
               tau_init=0.0, 
               trainable_kernels={}):
    sequences = tf.keras.Input(shape=(None,fasta.s), name="sequences", dtype=ut.dtype)
    mask = tf.keras.Input(shape=(None,1), name="mask", dtype=ut.dtype)
    subset = tf.keras.Input(shape=(), name="subset", dtype=tf.int32)
    msa_hmm_layer = MsaHmmLayer(length=model_length,
                                num_seq=effective_num_seq,
                                emission_init=emission_init,
                                transition_init=transition_init,
                                flank_init=flank_init,
                                alpha_flank=alpha_flank, 
                                alpha_single=alpha_single, 
                                alpha_frag=alpha_frag,
                                trainable_kernels=trainable_kernels,
                                use_prior=use_prior,
                                dirichlet_mix_comp_count=dirichlet_mix_comp_count)
    anc_probs_layer = AncProbsLayer(num_seq, tau_init=tau_init)
    if use_anc_probs:
        forward_seq = anc_probs_layer(sequences, mask, subset)
>>>>>>> 53807a76
    else:
        forward_seq = sequences
    loglik = msa_hmm_layer(forward_seq)
    
    model = tf.keras.Model(inputs=[sequences, subset], 
                        outputs=[tf.keras.layers.Lambda(lambda x: x, name="loglik")(loglik)])
    return model
                            
    
class DefaultBatchGenerator():
    def __init__(self, fasta_file, alphabet_size=25):
        self.fasta_file = fasta_file
        self.alphabet_size = alphabet_size
        
    def __call__(self, indices):
        max_len = np.max(self.fasta_file.seq_lens[indices])
        batch = np.zeros((indices.shape[0], max_len+1)) + self.alphabet_size
        for i,j in enumerate(indices):
            batch[i, :self.fasta_file.seq_lens[j]] = self.fasta_file.get_raw_seq(j)
        batch = tf.one_hot(batch, self.alphabet_size+1)
        return batch, indices
    
    def get_out_types(self):
        return (tf.float32, tf.int64)  
    
    
class OnlySequencesBatchGenerator():
    def __init__(self, fasta_file, alphabet_size=25):
        self.fasta_file = fasta_file
        self.alphabet_size = alphabet_size
        
    def __call__(self, indices):
        max_len = np.max(self.fasta_file.seq_lens[indices])
        batch = np.zeros((indices.shape[0], max_len+1)) + self.alphabet_size
        for i,j in enumerate(indices):
            batch[i, :self.fasta_file.seq_lens[j]] = self.fasta_file.get_raw_seq(j)
        batch = tf.one_hot(batch, self.alphabet_size+1)
        return batch
    
    def get_out_types(self):
        return (tf.float32)  
        
          
# batch_generator is a callable object that maps a vector of sequence indices to
# inputs compatible with the model
def make_dataset(indices, batch_generator, batch_size=512, shuffle=True):   
    ds = tf.data.Dataset.from_tensor_slices(indices)
    if shuffle:
        ds = ds.shuffle(indices.size, reshuffle_each_iteration=True)
        ds = ds.repeat()
    ds = ds.batch(batch_size)
    ds = ds.map(lambda i: tf.numpy_function(func=batch_generator,
                inp=[i], Tout=batch_generator.get_out_types()),
                num_parallel_calls=tf.data.AUTOTUNE,
                deterministic=True)
    ds_y = tf.data.Dataset.from_tensor_slices(tf.zeros(1)).batch(batch_size).repeat()
    ds = tf.data.Dataset.zip((ds, ds_y))
    ds = ds.prefetch(tf.data.AUTOTUNE) #preprocessings and training steps in parallel
    return ds
    

def fit_model(model_generator,
              batch_generator,
              indices,
              model_length, 
              config,
              batch_size, 
              epochs,
              verbose=True):
    tf.keras.backend.clear_session() #frees occupied memory 
    tf.get_logger().setLevel('ERROR')
    optimizer = tf.optimizers.Adam(config["learning_rate"])
    num_seq = indices.shape[0]
    if verbose:
<<<<<<< HEAD
        print("Fitting a model of length", model_length, "on", num_seq, "sequences.")
        print("Batch size=", batch_size, "Learning rate=", config["learning_rate"])
    def make_and_compile():
        model = model_generator(num_seq,
                                model_length, 
                                config)
=======
        print("Fitting a model of length", model_length, "on", indices.shape[0], "sequences")
        print("Batch size=",batch_size, "Learning rate=",learning_rate)
    def make_and_compile():
        model, msa_hmm_layer, anc_probs_layer = make_model(num_seq=fasta_file.num_seq,
                                                           effective_num_seq=indices.shape[0],
                                                           model_length=model_length, 
                                                           emission_init=emission_init,
                                                           transition_init=transition_init,
                                                           flank_init=flank_init,
                                                           alpha_flank=alpha_flank, 
                                                           alpha_single=alpha_single, 
                                                           alpha_frag=alpha_frag,
                                                           use_prior=use_prior,
                                                           dirichlet_mix_comp_count=dirichlet_mix_comp_count,
                                                           use_anc_probs=use_anc_probs,
                                                           tau_init=tau_init, 
                                                           trainable_kernels=trainable_kernels)
>>>>>>> 53807a76
        model.compile(optimizer=optimizer)
        return model
    num_gpu = len([x.name for x in device_lib.list_local_devices() if x.device_type == 'GPU']) 
    if verbose:
        print("Using", num_gpu, "GPUs.")
    if num_gpu > 1:       
        
        #workaround: https://github.com/tensorflow/tensorflow/issues/50487
        import atexit
        mirrored_strategy = tf.distribute.MirroredStrategy()    
        atexit.register(mirrored_strategy._extended._collective_ops._pool.close) # type: ignore
        
        with mirrored_strategy.scope():
            model = make_and_compile()
    else:
         model = make_and_compile()
    steps = max(30, int(250*np.sqrt(num_seq)/batch_size))
    dataset = make_dataset(indices, 
                           batch_generator, 
                           batch_size,
                           shuffle=True)
    history = model.fit(dataset, 
                        epochs=epochs,
                        steps_per_epoch=steps,
                        verbose = 1*int(verbose))
    tf.get_logger().setLevel('INFO')
    return model, history



<|MERGE_RESOLUTION|>--- conflicted
+++ resolved
@@ -8,9 +8,8 @@
 
 
 
-<<<<<<< HEAD
-
 def default_model_generator(num_seq,
+                            effective_num_seq,
                             model_length, 
                             config,
                             alphabet_size=25):
@@ -27,44 +26,11 @@
                               alpha_single = config["alpha_single"],
                               alpha_frag = config["alpha_frag"],
                               frozen_insertions = config["frozen_insertions"])
-    msa_hmm_layer = MsaHmmLayer(msa_hmm_cell, num_seq)
+    msa_hmm_layer = MsaHmmLayer(msa_hmm_cell, effective_num_seq)
     anc_probs_layer = AncProbsLayer(num_seq, config["encoder_initializer"][0])
     
     if config["use_anc_probs"]:
         forward_seq = anc_probs_layer(sequences, subset)
-=======
-def make_model(num_seq,
-               effective_num_seq,
-               model_length, 
-               emission_init,
-               transition_init,
-               flank_init,
-               alpha_flank, 
-               alpha_single, 
-               alpha_frag,
-               use_prior=True,
-               dirichlet_mix_comp_count=1,
-               use_anc_probs=True,
-               tau_init=0.0, 
-               trainable_kernels={}):
-    sequences = tf.keras.Input(shape=(None,fasta.s), name="sequences", dtype=ut.dtype)
-    mask = tf.keras.Input(shape=(None,1), name="mask", dtype=ut.dtype)
-    subset = tf.keras.Input(shape=(), name="subset", dtype=tf.int32)
-    msa_hmm_layer = MsaHmmLayer(length=model_length,
-                                num_seq=effective_num_seq,
-                                emission_init=emission_init,
-                                transition_init=transition_init,
-                                flank_init=flank_init,
-                                alpha_flank=alpha_flank, 
-                                alpha_single=alpha_single, 
-                                alpha_frag=alpha_frag,
-                                trainable_kernels=trainable_kernels,
-                                use_prior=use_prior,
-                                dirichlet_mix_comp_count=dirichlet_mix_comp_count)
-    anc_probs_layer = AncProbsLayer(num_seq, tau_init=tau_init)
-    if use_anc_probs:
-        forward_seq = anc_probs_layer(sequences, mask, subset)
->>>>>>> 53807a76
     else:
         forward_seq = sequences
     loglik = msa_hmm_layer(forward_seq)
@@ -128,6 +94,7 @@
 
 def fit_model(model_generator,
               batch_generator,
+              fasta_file,
               indices,
               model_length, 
               config,
@@ -137,34 +104,14 @@
     tf.keras.backend.clear_session() #frees occupied memory 
     tf.get_logger().setLevel('ERROR')
     optimizer = tf.optimizers.Adam(config["learning_rate"])
-    num_seq = indices.shape[0]
     if verbose:
-<<<<<<< HEAD
-        print("Fitting a model of length", model_length, "on", num_seq, "sequences.")
+        print("Fitting a model of length", model_length, "on", indices.shape[0], "sequences.")
         print("Batch size=", batch_size, "Learning rate=", config["learning_rate"])
     def make_and_compile():
-        model = model_generator(num_seq,
-                                model_length, 
-                                config)
-=======
-        print("Fitting a model of length", model_length, "on", indices.shape[0], "sequences")
-        print("Batch size=",batch_size, "Learning rate=",learning_rate)
-    def make_and_compile():
-        model, msa_hmm_layer, anc_probs_layer = make_model(num_seq=fasta_file.num_seq,
-                                                           effective_num_seq=indices.shape[0],
-                                                           model_length=model_length, 
-                                                           emission_init=emission_init,
-                                                           transition_init=transition_init,
-                                                           flank_init=flank_init,
-                                                           alpha_flank=alpha_flank, 
-                                                           alpha_single=alpha_single, 
-                                                           alpha_frag=alpha_frag,
-                                                           use_prior=use_prior,
-                                                           dirichlet_mix_comp_count=dirichlet_mix_comp_count,
-                                                           use_anc_probs=use_anc_probs,
-                                                           tau_init=tau_init, 
-                                                           trainable_kernels=trainable_kernels)
->>>>>>> 53807a76
+        model = model_generator(num_seq=fasta_file.num_seq,
+                                effective_num_seq=indices.shape[0],
+                                model_length=model_length,
+                                config=config)
         model.compile(optimizer=optimizer)
         return model
     num_gpu = len([x.name for x in device_lib.list_local_devices() if x.device_type == 'GPU']) 
@@ -181,7 +128,7 @@
             model = make_and_compile()
     else:
          model = make_and_compile()
-    steps = max(30, int(250*np.sqrt(num_seq)/batch_size))
+    steps = max(30, int(250*np.sqrt(fasta_file.num_seq)/batch_size))
     dataset = make_dataset(indices, 
                            batch_generator, 
                            batch_size,
