--- conflicted
+++ resolved
@@ -20,21 +20,10 @@
     if not args.silent:
         print(parser.description)
 
-<<<<<<< HEAD
-    util.setup_devices(args.cuda_visible_devices, args.silent)
+    util.setup_devices(args.cuda_visible_devices, args.silent, args.grow_mem)
 
     from ..msa_hmm import Align, Training, Visualize, MSA2HMM, Initializers, Priors
     from ..msa_hmm.SequenceDataset import SequenceDataset, AlignedDataset
-
-    if args.logo or args.logo_gif:
-        os.makedirs(args.logo_path, exist_ok=True)
-        if args.logo_gif:
-            os.makedirs(args.logo_path+"/frames/", exist_ok=True)
-=======
-    util.setup_devices(args.cuda_visible_devices, args.silent, args.grow_mem)
-
-    from ..msa_hmm import Align, Training, Visualize
-    from ..msa_hmm.SequenceDataset import SequenceDataset
 
     if args.logo:
         args.logo = util.validate_filepath(args.logo, ".pdf")
@@ -43,7 +32,6 @@
         args.logo_gif = util.validate_filepath(args.logo_gif, ".gif")
         os.makedirs(args.logo_gif.parent, exist_ok=True)
         os.makedirs(args.logo_gif.parent / "frames", exist_ok=True)
->>>>>>> 8df0c7e4
 
     if args.from_msa is not None:
 
@@ -154,11 +142,7 @@
                 Visualize.plot_and_save_logo(
                     alignment_model,
                     alignment_model.best_model,
-<<<<<<< HEAD
-                    args.logo_path + "/logo.pdf"
-=======
                     args.logo,
->>>>>>> 8df0c7e4
                 )
             if args.dist_out:
                 i = [l.name for l in alignment_model.encoder_model.layers].index(
