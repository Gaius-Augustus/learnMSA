--- conflicted
+++ resolved
@@ -1,5 +1,6 @@
 import os
 
+from pathlib import Path
 import learnMSA.run.util as util
 from learnMSA import Configuration
 from learnMSA.run import args_to_config, handle_help_command, parse_args
@@ -19,264 +20,20 @@
     # Convert args to configuration
     config = args_to_config(args)
 
-<<<<<<< HEAD
     # Print brief description of the tool
     if config.input_output.verbose and parser.description:
         print(parser.description.split("\n")[0])
-=======
-    # Validate that either output_file or scores is provided
-    if args.output_file is None and not args.scores:
-        parser.error("Either -o/--out_file or --scores must be provided.")
-
-    util.setup_devices(args.cuda_visible_devices, args.silent, args.grow_mem)
->>>>>>> 11547256
 
     # When converting files, do not run the full program, but just convert
     if config.input_output.convert:
         convert_file(config)
         return
 
-<<<<<<< HEAD
     # Set up devices (CPU/GPU)
     util.setup_devices(
         config.input_output.cuda_visible_devices,
         config.input_output.verbose,
         config.advanced.grow_mem,
-=======
-    from ..msa_hmm import (MSA2HMM, Align, Configuration, Initializers, Priors,
-                           Training, Visualize)
-    from ..msa_hmm.SequenceDataset import AlignedDataset, SequenceDataset
-
-    if args.logo:
-        args.logo = util.validate_filepath(args.logo, ".pdf")
-        os.makedirs(args.logo.parent, exist_ok=True)
-    if args.logo_gif:
-        args.logo_gif = util.validate_filepath(args.logo_gif, ".gif")
-        os.makedirs(args.logo_gif.parent, exist_ok=True)
-        os.makedirs(args.logo_gif.parent / "frames", exist_ok=True)
-
-    if args.from_msa is not None:
-
-        if args.pseudocounts:
-            # Infer meaningful pseudocounts from Dirichlet priors
-            aa_prior = Priors.AminoAcidPrior()
-            aa_prior.build()
-            aa_psc = aa_prior.emission_dirichlet_mix.make_alpha()[0].numpy()
-            # Add counts for special amino acids
-            aa_psc = np.pad(aa_psc, (0, 3), constant_values=1e-2)
-            transition_prior = Priors.ProfileHMMTransitionPrior()
-            transition_prior.build()
-            match_psc = transition_prior.match_dirichlet.make_alpha()[0].numpy()
-            ins_psc = transition_prior.insert_dirichlet.make_alpha()[0].numpy()
-            del_psc = transition_prior.delete_dirichlet.make_alpha()[0].numpy()
-            del aa_prior
-            del transition_prior
-        else:
-            # Use very small pseudocounts to avoid zero probabilities
-            aa_psc = 1e-2
-            match_psc = 1e-2
-            ins_psc = 1e-2
-            del_psc = 1e-2
-
-        # Load the MSA and count
-        with AlignedDataset(args.from_msa, "fasta") as input_msa:
-            values = MSA2HMM.PHMMValueSet.from_msa(
-                input_msa,
-                match_threshold=args.match_threshold,
-                global_factor=args.global_factor,
-            ).add_pseudocounts(
-                aa=aa_psc,
-                match_transition=match_psc,
-                insert_transition=ins_psc,
-                delete_transition=del_psc,
-                begin_to_match=1e-2,
-                begin_to_delete=1e-8,
-                match_to_end=1e-2,
-                left_flank=ins_psc,
-                right_flank=ins_psc,
-                unannotated=ins_psc,
-                end=1e-2,
-                flank_start=ins_psc,
-            ).normalize().log()
-
-            if args.from_msa is not None:
-                scoring_model_config = get_scoring_model_config(args)
-                if args.use_language_model:
-                    from learnMSA.protein_language_models.MvnEmitter import \
-                        AminoAcidPlusMvnEmissionInitializer
-                    dim = len(input_msa.alphabet)-1 + 2 * scoring_model_config.dim
-                    emb_kernel = AminoAcidPlusMvnEmissionInitializer(
-                        scoring_model_config
-                    )((1,1,1,dim)).numpy().squeeze()
-                    emb_kernel = emb_kernel[len(input_msa.alphabet)-1:]
-                else:
-                    emb_kernel = None
-            initializers = Initializers.make_initializers_from(
-                values,
-                num_models=args.num_model,
-                # Apply random noise only when using multiple models
-                random_scale=args.random_scale if args.num_model > 1 else 0.0,
-                emission_kernel_extra=emb_kernel,
-            )
-            initial_model_length_cb = lambda data, config: \
-                                        [values.matches()]*args.num_model
-            if not args.silent:
-                print(f"Initialized from MSA '{args.from_msa}' with "
-                    f"{values.matches()} match states.")
-    else:
-        initializers = None
-        initial_model_length_cb = None
-
-    if args.noA2M:
-        raise DeprecationWarning(
-            "--noA2M is deprecated. Use --format fasta instead."
-        )
-
-    try:
-        with SequenceDataset(
-            args.input_file, args.input_format, indexed=args.indexed_data
-        ) as data:
-            # Check if the input data is valid
-            data.validate_dataset()
-
-            # Handle length_init: if provided, update num_model and set custom callback
-            if args.length_init is not None:
-                # Ensure all lengths are at least 3
-                args.length_init = [max(3, length) for length in args.length_init]
-                # Update num_model to match the number of specified lengths
-                args.num_model = len(args.length_init)
-                # Create callback to return the specified lengths
-                specified_lengths = args.length_init.copy()
-                if initial_model_length_cb is None:
-                    initial_model_length_cb = lambda data, config: specified_lengths
-                if not args.silent:
-                    print(
-                        "Using user-specified initial model lengths: "\
-                        f"{args.length_init}"
-                    )
-
-            # Merge parsed arguments into a learnMSA configuration
-            config = get_config(args, data, initializers)
-            model_gen, batch_gen = get_generators(args, data, config)
-            sequence_weights, clusters = get_clustering(args, config)
-
-            # Set up default initial model length when not using warmup
-            if args.logo_gif:
-                def get_initial_model_lengths_gif(
-                        data: SequenceDataset,
-                        config
-                    ):
-                    # initial model length
-                    model_length = np.quantile(
-                        data.seq_lens, q=config["length_init_quantile"])
-                    model_length = max(3, int(model_length))
-                    return [model_length]
-                if initial_model_length_cb is None:
-                    initial_model_length_cb = get_initial_model_lengths_gif
-            elif initial_model_length_cb is None:
-                initial_model_length_cb = Align.get_initial_model_lengths
-
-            # Run a training to align the sequences
-            alignment_model = Align.run_learnMSA(
-                data,
-                out_filename = args.output_file,
-                config = config,
-                model_generator=model_gen,
-                batch_generator=batch_gen,
-                align_insertions=not args.unaligned_insertions if args.output_file else False,
-                sequence_weights = sequence_weights,
-                clusters = clusters,
-                verbose = not args.silent,
-                logo_gif_mode = bool(args.logo_gif),
-                logo_dir = args.logo_gif.parent if args.logo_gif else "",
-                initial_model_length_callback = initial_model_length_cb,
-                output_format = args.format,
-                load_model = args.load_model,
-                only_matches = args.only_matches,
-            )
-            if args.save_model:
-                alignment_model.write_models_to_file(args.save_model)
-            if args.scores:
-                alignment_model.write_scores(args.scores)
-                if not args.silent:
-                    print(f"Wrote sequence scores to {args.scores}.")
-            if args.logo:
-                Visualize.plot_and_save_logo(
-                    alignment_model,
-                    alignment_model.best_model,
-                    args.logo,
-                )
-            if args.dist_out:
-                i = [l.name for l in alignment_model.encoder_model.layers].index(
-                    "anc_probs_layer")
-                anc_probs_layer = alignment_model.encoder_model.layers[i]
-                tau_all = []
-                for (seq, indices), _ in Training.make_dataset(
-                    alignment_model.indices,
-                    alignment_model.batch_generator,
-                    alignment_model.batch_size,
-                    shuffle=False
-                ):
-                    seq = tf.transpose(seq, [1, 0, 2])
-                    indices = tf.transpose(indices)
-                    # resolves tf 2.12 issues
-                    indices.set_shape([alignment_model.num_models, None])
-                    indices = tf.expand_dims(indices, axis=-1)
-                    tau = anc_probs_layer.make_tau(seq, indices)[
-                        alignment_model.best_model]
-                    tau_all.append(tau.numpy())
-                tau = np.concatenate(tau_all)
-                with open(args.dist_out, "w") as file:
-                    for i, t in zip(alignment_model.data.seq_ids, tau):
-                        file.write(f"{i}\t{t}\n")
-    except ValueError as e:
-        raise SystemExit(e)
-
-
-def get_scoring_model_config(args : Namespace) -> dict:
-    if args.use_language_model:
-        import learnMSA.protein_language_models.Common as Common
-        scoring_model_config = Common.ScoringModelConfig(
-            lm_name=args.language_model,
-            dim=args.scoring_model_dim,
-            activation=args.scoring_model_activation,
-            suffix=args.scoring_model_suffix,
-            scaled=False
-        )
-    else:
-        scoring_model_config = None
-    return scoring_model_config
-
-
-def get_config(
-    args : Namespace,
-    data : "SequenceDataset",
-    initializers : "PHMMInitializerSet | None" = None,
-) -> dict:
-
-    from ..msa_hmm import Configuration, Initializers
-    from ..msa_hmm.AncProbsLayer import inverse_softplus
-
-    config = Configuration.make_default(
-        1 if args.logo_gif else args.num_model,
-        use_language_model=args.use_language_model,
-        scoring_model_config=get_scoring_model_config(args),
-        use_l2=args.use_L2,
-        L2_match=args.L2_match,
-        L2_insert=args.L2_insert,
-        num_prior_components=args.embedding_prior_components,
-        frozen_insertions=args.frozen_insertions or args.use_language_model,
-        temperature_mode=args.temperature_mode,
-        V2_emitter=True,
-        V2_temperature=args.temperature,
-        inv_gamma_alpha=args.inverse_gamma_alpha,
-        inv_gamma_beta=args.inverse_gamma_beta,
-        plm_cache_dir=args.plm_cache_dir,
-        emission_init=initializers.match_emissions if initializers else None,
-        insertion_init=initializers.insert_emissions if initializers else None,
-        transition_init=initializers.transitions if initializers else None,
-        flank_init=initializers.start if initializers else None,
->>>>>>> 11547256
     )
 
     from learnMSA.msa_hmm import SequenceDataset, plot_and_save_logo
@@ -294,8 +51,10 @@
         # Run a training to align the sequences
         alignment_model = align(data, config)
 
-        if args.save_model:
-            alignment_model.write_models_to_file(args.save_model)
+        if config.input_output.save_model:
+            alignment_model.write_models_to_file(config.input_output.save_model)
+        if config.input_output.scores != Path():
+            alignment_model.write_scores(config.input_output.scores)
         if args.logo:
             plot_and_save_logo(
                 alignment_model,
