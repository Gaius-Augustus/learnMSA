--- conflicted
+++ resolved
@@ -1,12 +1,7 @@
-<<<<<<< HEAD
 import json
 import shutil
 from pathlib import Path
 
-=======
-from json import encoder
-import tensorflow as tf
->>>>>>> 11547256
 import numpy as np
 import tensorflow as tf
 from packaging import version
@@ -346,6 +341,7 @@
         add_block_sep=True,
         aligned_insertions : AlignedInsertions = AlignedInsertions(),
         a2m=True,
+        only_matches=False,
     ):
         """ Uses one model to decode an alignment and returns the sequences
             with gaps in a list.
@@ -366,6 +362,8 @@
             a2m: Whether to use the a2m format for strings
                 (with lowercase letters for inserted amino acids and dots for
                 gaps in insertions).
+            only_matches: If true, omit all insertions and write only those
+                amino acids that are assigned to match states.
         """
         if model_index is None:
             model_index = self.best_model
@@ -376,7 +374,11 @@
         while i < n:
             batch_indices = np.arange(i, min(n, i+batch_size))
             batch_alignment = self.get_batch_alignment(
-                model_index, batch_indices, add_block_sep, aligned_insertions
+                model_index=model_index,
+                batch_indices=batch_indices,
+                add_block_sep=add_block_sep,
+                aligned_insertions=aligned_insertions,
+                only_matches=only_matches,
             )
             alignment_strings = self.batch_to_string(
                 batch_alignment, output_alphabet=output_alphabet
@@ -431,11 +433,11 @@
                 while i < n:
                     batch_indices = np.arange(i, min(n, i+batch_size))
                     batch_alignment = self.get_batch_alignment(
-                        model_index,
-                        batch_indices,
-                        add_block_sep,
-                        aligned_insertions,
-                        only_matches,
+                        model_index=model_index,
+                        batch_indices=batch_indices,
+                        add_block_sep=add_block_sep,
+                        aligned_insertions=aligned_insertions,
+                        only_matches=only_matches,
                     )
                     alignment_strings = self.batch_to_string(
                         batch_alignment, output_alphabet=output_alphabet
@@ -513,14 +515,14 @@
             ins_len = data.insertion_lens[i]
             ins_start = data.insertion_start[i]
             alignment_block = self.get_alignment_block(
-                sequences, 
-                consensus[batch_indices], 
-                ins_len[batch_indices], 
-                np.maximum(
-                    data.insertion_lens_total, 
+                sequences=sequences,
+                consensus=consensus[batch_indices],
+                ins_len=data.insertion_lens[i][batch_indices],
+                ins_len_total=np.maximum(
+                    data.insertion_lens_total,
                     aligned_insertions.ext_insertions
                 )[i],
-                ins_start[batch_indices],
+                ins_start=data.insertion_start[i][batch_indices],
                 is_non_empty=is_non_empty,
                 custom_columns=aligned_insertions.insertion(batch_indices, i),
                 only_matches=only_matches
@@ -569,7 +571,7 @@
         self,
         max_seq: int =200000,
         reduce: bool = True,
-        no_anc_probs: bool = False,
+        use_anc_probs: bool = True,
     ):
         """ Computes the logarithmic likelihood for each underlying model.
         Args:
@@ -578,12 +580,12 @@
                 drawn.
             reduce: If true, the loglik will be averaged over the number of
                 sequences.
-            no_anc_probs: If true, the ancestral probabilities will not be
+            use_anc_probs: If false, the ancestral probabilities will not be
                 computed.
         """
         n = self.data.num_seq
         if n > max_seq and reduce:
-            #estimate the ll only on a subset, otherwise for millions of 
+            #estimate the ll only on a subset, otherwise for millions of
             # sequences this step takes rather long for little benefit
             ll_subset = np.arange(n)
             np.random.shuffle(ll_subset)
@@ -591,18 +593,32 @@
             ll_subset = np.sort(ll_subset)
             bucket_by_seq_length = False
         else:
+            #use the sorted indices for optimal length distributions in batches
             ll_subset = np.arange(n)
-            # Batch sequences sorted by length for efficiency
             bucket_by_seq_length = True
+        # Create dataset
         ds = train.make_dataset(
             ll_subset,
             self.batch_generator,
             self.batch_size,
             shuffle=False,
-            bucket_by_seq_length=bucket_by_seq_length,
-            model_lengths=self.msa_hmm_layer.cell.length
+            bucket_by_seq_length=bucket_by_seq_length and not reduce,
+            model_lengths=self.msa_hmm_layer.cell.length,
         )
-        if no_anc_probs:
+        # The simplest case is the reduce (when keeping sequence order does not
+        # matter) and when ancestral probabilities are used (i.e. no changes
+        # to the model are required)
+        if reduce and use_anc_probs:
+            loglik = self.model.predict(ds, verbose=0)[0]
+            loglik = np.mean(loglik, axis=0)
+            return loglik
+
+        if use_anc_probs:
+            # Use anc probs, but do not reduce, i.e. keep sequence order
+            model_fn = self.model # use call
+        else:
+            # TODO: Better strip the anc probs from the learnMSA model as
+            # a method
             def _fn(x):
                 # split x into sequences and idx (idx are not used here)
                 x, _ = x
@@ -620,16 +636,11 @@
                     tf.TensorSpec((None, None), dtype=tf.int64),
                 ]]
             )
-<<<<<<< HEAD
-        ds = train.make_dataset(
-            ll_subset, self.batch_generator, self.batch_size, shuffle=False
-        )
-        loglik = self.model.predict(ds, verbose=0)[0]
-        loglik = np.mean(loglik, axis=0)
-=======
-        else:
-            model_fn = lambda x: self.model(x)[0]
+
+        # Use the model_fn to compute loglik batch-wise and assemble the results
+        # correctly. We may reduce when not using anc probs
         if reduce:
+            # note: no anc probs used, otherwise we would have returned earlier
             loglik = np.zeros((self.msa_hmm_layer.cell.num_models))
             for (*x,_), _ in ds:
                 loglik += np.sum(model_fn(x), axis=0)
@@ -639,7 +650,6 @@
             for (*x, batch_indices), _ in ds:
                 batch_loglik = model_fn(x).numpy()
                 loglik[batch_indices,:] = batch_loglik
->>>>>>> 11547256
         return loglik
 
     def compute_null_model_log_probs(self):
@@ -797,7 +807,7 @@
                 print("Error: %s - %s." % (e.filename, e.strerror))
 
 
-    def write_scores(self, filepath: str, model: int|None = None) -> None:
+    def write_scores(self, filepath: Path, model: int|None = None) -> None:
         """ Writes per-sequence scores (loglik, bitscore) to a
             tsv file sorted by bitscore. The bitscore is computed as+
             ``loglik(S) - log P(S; nullmodel)``.
@@ -812,7 +822,7 @@
 
         # Compute the likelihood and bitscores for all sequences
         loglik = self.compute_loglik(
-            self.data.num_seq, reduce=False, no_anc_probs=True
+            self.data.num_seq, reduce=False, use_anc_probs=False
         )[:,model]
         # Compute the bitscore
         log_null = self.compute_null_model_log_probs()
