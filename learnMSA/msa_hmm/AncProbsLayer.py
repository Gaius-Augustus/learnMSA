import tensorflow as tf
import numpy as np
import learnMSA.msa_hmm.Initializers as initializers
from learnMSA.msa_hmm.SequenceDataset import SequenceDataset

"""Ancestral Probability Layer
Learn one or several rate matrices jointly with a downstream model. Amino acid sequences can be smeared towards expected amino acid distributions after
some amount of evolutionary time has passed under a substitution model. This can help to train models on distantly related sequences.
"""
              
def inverse_softplus(features):
    #cast to float 64 to prevent overflow of large entries
    features64 = features.astype(np.float64)
    return np.log(np.expm1(features64)).astype(features.dtype)

def parse_paml(lines, desired_alphabet):
    """Parses the content of a paml file.
    Returns:
        A symmetric exchangeability matrix with zero diagonal and a frequency vector.
    """
    paml_alphabet = "A R N D C Q E G H I L K M F P S T W Y V".split(" ")
    s = len(paml_alphabet)
    R = np.zeros((s, s), dtype=np.float32)
    for i in range(1,s):
        R[i,:i] = R[:i,i] = np.fromstring(lines[i-1], sep=" ") 
    p = np.fromstring(lines[s-1], sep=" ", dtype=np.float32)
    #reorganize to match the amino acid order in desired_alphabet
    perm = [paml_alphabet.index(aa) for aa in desired_alphabet if aa in paml_alphabet]
    p = p[perm]
    R = R[perm, :]
    R = R[:, perm]
    return R, p

def make_rate_matrix(exchangeabilities, equilibrium, epsilon=1e-16):
    """Constructs a stack of k rate matrices.
    Args:
        exchangeabilities: Symmetric exchangeability matrices with zero diagonals. Shape: (k, 25, 25)
        equilibrium: A vector of relative amino acid frequencies. Shape: (k, 25)
    Returns:
        Normalized rate matrices. Output shape: (k, 25, 25)
    """
    if len(exchangeabilities.shape) == 2:
        exchangeabilities = tf.expand_dims(exchangeabilities, 0)
    if len(equilibrium.shape) == 1:
        equilibrium = tf.expand_dims(equilibrium, 0)
    Q = exchangeabilities *  tf.expand_dims(equilibrium, 1)
    diag = tf.reduce_sum(Q, axis=-1, keepdims=True)
    eye = tf.eye(tf.shape(diag)[1], batch_shape=tf.shape(diag)[:1], dtype=equilibrium.dtype)
    Q -= diag * eye
    #normalize, 1 time unit = 1 expected mutation per site
    mue = tf.expand_dims(equilibrium, -1) * diag
    mue = tf.reduce_sum(mue, axis=-2, keepdims=True)
    Q /= tf.maximum(mue, epsilon)
    return Q
    
def make_anc_probs(sequences, exchangeabilities, equilibrium, tau, equilibrium_sample=False, transposed=False):
    """Computes ancestral probabilities simultaneously for all sites and rate matrices.
    Args:
        sequences: Sequences either as integers (faster embedding lookup) or in vector format. Shape: (num_model, b, L) or (num_model, b, L, s)
        exchangeabilities: A stack of symmetric exchangeability matrices. Shape: (num_model, k, s, s)
        equilibrium: A stack of equilibrium distributions. Shape: (num_model, k, s)
        tau: Evolutionary times for all sequences (1 time unit = 1 expected mutation per site). Shape: (num_model, b) or (num_model,b,k)
        equi_init: If true, a 2-staged process is assumed where an amino acid is first sampled from the equilibirium distribution
                    and the ancestral probabilities are computed afterwards.
    Returns:
        A tensor with the expected amino acids frequencies after time tau. Output shape: (num_model, b, L, k, s)
    """
    while len(tau.shape) < 5:
        tau = tf.expand_dims(tau, -1)
    shape = tf.shape(exchangeabilities)
    exchangeabilities = tf.reshape(exchangeabilities, (-1, 20, 20))
    equilibrium = tf.reshape(equilibrium, (-1, 20))
    Q = make_rate_matrix(exchangeabilities, equilibrium)
    Q = tf.reshape(Q, shape)
    tauQ = tau * tf.expand_dims(Q, 1)
    P = tf.linalg.expm(tauQ) # P[m,b,k,i,j] = P(X(tau_b) = j | X(0) = i; Q_k, model m))
    num_model,b,k,s,s = tf.unstack(tf.shape(P), 5)
    if equilibrium_sample:
        equilibrium = tf.reshape(equilibrium, (num_model,1,k,s,1))
        P *= equilibrium
    if len(sequences.shape) == 3: #assume index format
        if transposed:
            P = tf.transpose(P, [0,1,4,2,3])
        else:
            P = tf.transpose(P, [0,1,3,2,4])
        P = tf.reshape(P, (-1, k, s))
        sequences = tf.cast(sequences, tf.int32)
        sequences = tf.reshape(sequences, (-1, tf.shape(sequences)[-1]))
        sequences += tf.expand_dims( tf.range(num_model*b) * s, -1)
        ancprobs = tf.nn.embedding_lookup(P, sequences)
        ancprobs = tf.reshape(ancprobs, (num_model, b, -1, k, s))
    else: #assume vector format
        if transposed:
            ancprobs = tf.einsum("mbLz,mbksz->mbLks", sequences, P)
        else:
            ancprobs = tf.einsum("mbLz,mbkzs->mbLks", sequences, P)
    return ancprobs
    
class AncProbsLayer(tf.keras.layers.Layer): 
    """A learnable layer for ancestral probabilities.

    Args:
        num_models: The number of independently trained models.
        num_rates: The number of different evolutionary times.
        num_matrices: The number of rate matrices.
        equilibrium_init: Initializer for the equilibrium distribution of the rate matrices
        exchangeability_init: Initializer for the exchangeability matrices. Usually inverse_softplus 
                                should be used on the initial matrix by the user.
        rate_init: Initializer for the rates.
        trainable_exchangeabilities: Flag that can prevent learning the exchangeabilities.
        trainable_distances: Flag that can prevent learning the evolutionary times.
        per_matrix_rate: Learns an additional evolutionary time per rate matrix.
        matrix_rate_init: Initializer for the replacement rate per matrix.
        matrix_rate_l2: L2 regularizer strength that penalizes deviation of the parameters from the initial value.
        shared_matrix: Make all weight matrices internally use the same weights. Only useful in combination with 
                        num_matrices > 1 and per_matrix_rate = True. 
        equilibrium_sample: If true, a 2-staged process is assumed where an amino acid is first sampled from 
                        the equilibirium distribution and the ancestral probabilities are computed afterwards.
        transposed: Transposes the probability matrix P = e^tQ. 
        clusters: An optional vector that assigns each sequence to a cluster. If provided, the evolutionary time
                    is learned per cluster.
        use_lstm: Experimental setting that estimates the evolutionary distance of a sequence with an lstm.
        name: Layer name.
    """

    def __init__(self, 
                 num_models,
                 num_rates, 
                 num_matrices,
                 equilibrium_init,
                 exchangeability_init,
                 rate_init=tf.constant_initializer(-3.),
                 trainable_rate_matrices=True,
                 trainable_distances=True,
                 per_matrix_rate=False,
                 matrix_rate_init=None,
                 matrix_rate_l2=0.0,
                 shared_matrix=False,
                 equilibrium_sample=False,
                 transposed=False,
                 clusters=None,
                 use_lstm=False,
                 **kwargs):
        super(AncProbsLayer, self).__init__(**kwargs)
        self.num_models = num_models
        self.num_rates = num_rates
        self.num_matrices = num_matrices
        self.rate_init = rate_init
        self.equilibrium_init = equilibrium_init
        self.exchangeability_init = exchangeability_init
        self.trainable_rate_matrices = trainable_rate_matrices
        self.trainable_distances = trainable_distances
        self.per_matrix_rate = per_matrix_rate
        self.matrix_rate_init = matrix_rate_init
        self.matrix_rate_l2 = matrix_rate_l2 
        self.shared_matrix = shared_matrix
        self.equilibrium_sample = equilibrium_sample
        self.transposed = transposed
        self.clusters = clusters
        self.num_clusters = np.max(clusters) + 1 if clusters is not None else self.num_rates
        self.use_lstm = use_lstm
    
    def build(self, input_shape=None):
        if self.use_lstm:
            self.lstm_dim = 64
            self.lstm = tf.keras.layers.Bidirectional(tf.keras.layers.LSTM(self.lstm_dim, return_sequences=True, zero_output_for_mask=True), merge_mode="sum")
            self.dense = tf.keras.layers.Dense(1, 
                                            activation="softplus",
                                            #kernel_initializer="zeros",
                                            bias_initializer=self.rate_init)
        else:
            self.tau_kernel = self.add_weight(shape=[self.num_models, self.num_clusters], 
                                    name="tau_kernel", 
                                    initializer=self.rate_init,
                                    trainable=self.trainable_distances)
        if self.shared_matrix:
            self.exchangeability_kernel = self.add_weight(shape=[self.num_models, 1, 20, 20],
                                                          name="exchangeability_kernel",
                                                           initializer=self.exchangeability_init,
                                                           trainable=self.trainable_rate_matrices)
            
            self.equilibrium_kernel = self.add_weight(shape=[self.num_models, 1, 20], 
                                                      name="equilibrium_kernel",
                                                      initializer=self.equilibrium_init,
                                                      trainable=self.trainable_rate_matrices)
        else:
            self.exchangeability_kernel = self.add_weight(shape=[self.num_models, self.num_matrices, 20, 20], 
                                                           name="exchangeability_kernel", 
                                                           initializer=self.exchangeability_init,
                                                           trainable=self.trainable_rate_matrices)
            
            self.equilibrium_kernel = self.add_weight(shape=[self.num_models, self.num_matrices, 20], 
                                                      name="equilibrium_kernel",
                                                      initializer=self.equilibrium_init,
                                                      trainable=self.trainable_rate_matrices)
            
        if self.per_matrix_rate:
            self.per_matrix_rates_kernel = self.add_weight(shape=[self.num_models, self.num_matrices], 
                                                      name="per_matrix_rates_kernel",
                                                      initializer=self.matrix_rate_init)

       
    def make_R(self, kernel=None):
        if kernel is None:
            kernel = self.exchangeability_kernel
        R = 0.5 * (kernel + tf.transpose(kernel, [0,1,3,2])) #make symmetric
        R = tf.math.softplus(R)
        R -= tf.linalg.diag(tf.linalg.diag_part(R)) #zero diagonal
        return R
    
    def make_p(self):
        return tf.nn.softmax(self.equilibrium_kernel)
    
    def make_Q(self):
        R, p = self.make_R(), self.make_p()
        R = tf.reshape(R, (-1, 20, 20))
        p = tf.reshape(p, (-1, 20))
        Q = make_rate_matrix(R, p)
        Q = tf.reshape(Q, (self.num_models, self.num_matrices, 20, 20))
        return Q
        
    def make_tau(self, inputs=None, subset=None):
        if self.use_lstm:
            if len(inputs.shape) == 3:
                num_model, b, L = tf.unstack(tf.shape(inputs))
            else:
                num_model, b, L, _ = tf.unstack(tf.shape(inputs))
            lstm_input = tf.one_hot(inputs, len(SequenceDataset.alphabet))
            lstm_input = tf.reshape(lstm_input, (num_model*b, L, len(SequenceDataset.alphabet)))
            lstm_mask = tf.reshape(inputs < len(SequenceDataset.alphabet)-1, (num_model*b, L))
            seq_lens = tf.reduce_sum(tf.cast(lstm_mask, lstm_input.dtype), axis=-1, keepdims=True)
            lstm_output = self.lstm(lstm_input, mask=lstm_mask)
            lstm_output = tf.reduce_sum(lstm_output, axis=-2) / (seq_lens * self.lstm_dim)
            lstm_output = tf.reshape(lstm_output, (num_model, b, self.lstm_dim))
            return self.dense(lstm_output)[...,0]
        else:
            tau = self.tau_kernel
            if self.clusters is not None:
                tau = tf.gather(tau, self.clusters, axis=-1)
            if subset is not None:
                tau = tf.gather_nd(tau, subset, batch_dims=1)
            return tf.math.softplus(tau)
    
    def make_per_matrix_rate(self):
        return tf.math.softplus(self.per_matrix_rates_kernel)

    def call(self, inputs, rate_indices, replace_rare_with_equilibrium=True):
        """ Computes anchestral probabilities of the inputs.
        Args:
            inputs: Input sequences. Shape: (num_model, b, L) or (num_models, b, L, s). The latter format (non index)
                    is only supported for raw amino acid input.
            rate_indices: Indices that map each input sequences to an evolutionary time. Shape: (num_model, b)
            replace_rate_with_equilibrium: If true, replaces non-standard amino acids with the equilibrium distribution.
        Returns:
            Ancestral probabilities. Shape: (num_model, b, L, num_matrices*s)
        """
        rate_indices = tf.identity(rate_indices) #take care of numpy inputs
        rate_indices.set_shape([self.num_models,None]) #resolves tf 2.12 issues
        input_indices = len(inputs.shape) == 3 
<<<<<<< HEAD
        def _make_mask(bools):
            mask = tf.cast(bools, self.dtype)
=======
        if input_indices:
            num_model, b, L = tf.unstack(tf.shape(inputs))
            mask = inputs < 20
            only_std_aa_inputs = inputs * tf.cast(mask, inputs.dtype)
            mask = tf.cast(mask, self.dtype)
>>>>>>> 777c58f2
            mask = tf.expand_dims(mask, -1)
            mask = tf.expand_dims(mask, -1)
            return mask
        if input_indices:
            bool_mask = inputs < 20
            mask = _make_mask(bool_mask)
            only_std_aa_inputs = inputs * tf.cast(bool_mask, inputs.dtype)
        else:
            num_model, b, L, _ = tf.unstack(tf.shape(inputs))
            only_std_aa_inputs = inputs
        tau_subset = self.make_tau(inputs, tf.expand_dims(rate_indices, -1))
        if self.per_matrix_rate:
            per_matrix_rates = self.make_per_matrix_rate()
            per_matrix_rates = tf.expand_dims(per_matrix_rates, 1)
            tau_subset = tf.expand_dims(tau_subset, 2)
            mut_rates = tau_subset * per_matrix_rates
            reg = tf.reduce_mean(tf.square(self.per_matrix_rates_kernel - inverse_softplus(1.)))
            self.add_loss(self.matrix_rate_l2 * reg)
        else:
            mut_rates = tau_subset
<<<<<<< HEAD
        reg_tau = tf.reduce_sum(tf.square(self.tau_kernel + 3.))
        self.add_loss(self.matrix_rate_l2 * reg_tau)
        equilibrium = self.make_p()
=======
        if not self.use_lstm:
            reg_tau = tf.reduce_sum(tf.square(self.tau_kernel + 3.))
            self.add_loss(self.matrix_rate_l2 * reg_tau)
>>>>>>> 777c58f2
        anc_probs = make_anc_probs(only_std_aa_inputs, 
                                   self.make_R(), 
                                   equilibrium, 
                                   mut_rates,
                                   self.equilibrium_sample,
                                   self.transposed)
        if input_indices:
            anc_probs *= mask
            anc_probs = tf.pad(anc_probs, [[0,0], [0,0], [0,0], [0,0], [0,len(SequenceDataset.alphabet)-20]])
            if replace_rare_with_equilibrium:
                rare_mask = _make_mask(tf.math.logical_and(inputs >= 20, inputs < len(SequenceDataset.alphabet)-1)) #do not count padding
                padding_mask = _make_mask(inputs == len(SequenceDataset.alphabet)-1)
                equilibrium = tf.concat([equilibrium, tf.zeros_like(equilibrium)[..., :tf.shape(anc_probs)[-1]-20]], -1)
                rest = (tf.zeros_like(anc_probs) + equilibrium[:,tf.newaxis,tf.newaxis]) * rare_mask
                rest += tf.expand_dims(tf.one_hot(inputs, len(SequenceDataset.alphabet)), -2) * padding_mask
            else:
                rest = tf.expand_dims(tf.one_hot(inputs, len(SequenceDataset.alphabet)), -2) * (1-mask)
            anc_probs += rest
            anc_probs = tf.reshape(anc_probs, (num_model, b, L, self.num_matrices * len(SequenceDataset.alphabet)) )
        else:
            anc_probs = tf.reshape(anc_probs, (num_model, b, L, self.num_matrices * 20) )
        return anc_probs
        
    def get_config(self):
        config = super(AncProbsLayer, self).get_config()
        config.update({
             "num_models" : self.num_models,
             "num_rates" : self.num_rates,
             "num_matrices" : self.num_matrices,
             "equilibrium_init" : self.equilibrium_kernel.numpy(),
             "exchangeability_init" : self.exchangeability_kernel.numpy(),
             "rate_init" : self.tau_kernel.numpy(),
             "trainable_rate_matrices" : self.trainable_rate_matrices,
            "trainable_distances" : self.trainable_distances,
             "per_matrix_rate" : self.per_matrix_rate,
             "matrix_rate_init" : self.per_matrix_rates_kernel if self.per_matrix_rate else None,
             "matrix_rate_l2" : self.matrix_rate_l2,
             "shared_matrix" : self.shared_matrix,
             "equilibrium_sample" : self.equilibrium_sample,
             "transposed" : self.transposed,
                "clusters" : self.clusters,
             "use_lstm" : self.use_lstm
        })
        return config
    
    @classmethod
    def from_config(cls, config):
        #override numpy arrays with initializers
        config["equilibrium_init"] = initializers.ConstantInitializer(config["equilibrium_init"])
        config["exchangeability_init"] = initializers.ConstantInitializer(config["exchangeability_init"])
        config["rate_init"] = initializers.ConstantInitializer(config["rate_init"])
        config["matrix_rate_init"] = initializers.ConstantInitializer(config["matrix_rate_init"]) if config["matrix_rate_init"] is not None else None
        return cls(**config)
        

# the default rate matrix ("LG")
LG_paml = ['0.425093 \n', 
           '0.276818 0.751878 \n', 
           '0.395144 0.123954 5.076149 \n', 
           '2.489084 0.534551 0.528768 0.062556 \n', 
           '0.969894 2.807908 1.695752 0.523386 0.084808 \n', 
           '1.038545 0.363970 0.541712 5.243870 0.003499 4.128591 \n', 
           '2.066040 0.390192 1.437645 0.844926 0.569265 0.267959 0.348847 \n', 
           '0.358858 2.426601 4.509238 0.927114 0.640543 4.813505 0.423881 0.311484 \n', 
           '0.149830 0.126991 0.191503 0.010690 0.320627 0.072854 0.044265 0.008705 0.108882 \n', 
           '0.395337 0.301848 0.068427 0.015076 0.594007 0.582457 0.069673 0.044261 0.366317 4.145067 \n', 
           '0.536518 6.326067 2.145078 0.282959 0.013266 3.234294 1.807177 0.296636 0.697264 0.159069 0.137500 \n',
           '1.124035 0.484133 0.371004 0.025548 0.893680 1.672569 0.173735 0.139538 0.442472 4.273607 6.312358 0.656604 \n', 
           '0.253701 0.052722 0.089525 0.017416 1.105251 0.035855 0.018811 0.089586 0.682139 1.112727 2.592692 0.023918 1.798853 \n', 
           '1.177651 0.332533 0.161787 0.394456 0.075382 0.624294 0.419409 0.196961 0.508851 0.078281 0.249060 0.390322 0.099849 0.094464 \n', 
           '4.727182 0.858151 4.008358 1.240275 2.784478 1.223828 0.611973 1.739990 0.990012 0.064105 0.182287 0.748683 0.346960 0.361819 1.338132 \n', 
           '2.139501 0.578987 2.000679 0.425860 1.143480 1.080136 0.604545 0.129836 0.584262 1.033739 0.302936 1.136863 2.020366 0.165001 0.571468 6.472279 \n', 
           '0.180717 0.593607 0.045376 0.029890 0.670128 0.236199 0.077852 0.268491 0.597054 0.111660 0.619632 0.049906 0.696175 2.457121 0.095131 0.248862 0.140825 \n', 
           '0.218959 0.314440 0.612025 0.135107 1.165532 0.257336 0.120037 0.054679 5.306834 0.232523 0.299648 0.131932 0.481306 7.803902 0.089613 0.400547 0.245841 3.151815 \n', 
           '2.547870 0.170887 0.083688 0.037967 1.959291 0.210332 0.245034 0.076701 0.119013 10.649107 1.702745 0.185202 1.898718 0.654683 0.296501 0.098369 2.188158 0.189510 0.249313 \n', 
           '0.079066 0.055941 0.041977 0.053052 0.012937 0.040767 0.071586 0.057337 0.022355 0.062157 0.099081 0.064600 0.022951 0.042302 0.044040 0.061197 0.053287 0.012066 0.034155 0.069147 \n']

# LG4X: Modeling Protein Evolution with Several Amino-Acid Replacement Matrices Depending on Site Rates
LG4X_paml = [ ['0.295719',
             '0.067388 0.448317',
             '0.253712 0.457483 2.358429',
             '1.029289 0.576016 0.251987 0.189008',
             '0.107964 1.741924 0.216561 0.599450 0.029955',
             '0.514644 0.736017 0.503084 109.901504 0.084794 4.117654',
             '10.868848 0.704334 0.435271 1.070052 1.862626 0.246260 1.202023',
             '0.380498 5.658311 4.873453 5.229858 0.553477 6.508329 1.634845 0.404968',
             '0.084223 0.123387 0.090748 0.052764 0.151733 0.054187 0.060194 0.048984 0.204296',
             '0.086976 0.221777 0.033310 0.021407 0.230320 0.195703 0.069359 0.069963 0.504221 1.495537',
             '0.188789 93.433377 0.746537 0.621146 0.096955 1.669092 2.448827 0.256662 1.991533 0.091940 0.122332',
             '0.286389 0.382175 0.128905 0.081091 0.352526 0.810168 0.232297 0.228519 0.655465 1.994320 3.256485 0.457430',
             '0.155567 0.235965 0.127321 0.205164 0.590018 0.066081 0.064822 0.241077 6.799829 0.754940 2.261319 0.163849 1.559944',
             '1.671061 6.535048 0.904011 5.164456 0.386853 2.437439 3.537387 4.320442 11.291065 0.170343 0.848067 5.260446 0.426508 0.438856',
             '2.132922 0.525521 0.939733 0.747330 1.559564 0.165666 0.435384 3.656545 0.961142 0.050315 0.064441 0.360946 0.132547 0.306683 4.586081',
             '0.529591 0.303537 0.435450 0.308078 0.606648 0.106333 0.290413 0.290216 0.448965 0.372166 0.102493 0.389413 0.498634 0.109129 2.099355 3.634276',
             '0.115551 0.641259 0.046646 0.260889 0.587531 0.093417 0.280695 0.307466 6.227274 0.206332 0.459041 0.033291 0.559069 18.392863 0.411347 0.101797 0.034710',
             '0.102453 0.289466 0.262076 0.185083 0.592318 0.035149 0.105999 0.096556 20.304886 0.097050 0.133091 0.115301 0.264728 66.647302 0.476350 0.148995 0.063603 20.561407',
             '0.916683 0.102065 0.043986 0.080708 0.885230 0.072549 0.206603 0.306067 0.205944 5.381403 0.561215 0.112593 0.693307 0.400021 0.584622 0.089177 0.755865 0.133790 0.154902', 
             '0.147383 0.017579 0.058208 0.017707 0.026331 0.041582 0.017494 0.027859 0.011849 0.076971 0.147823 0.019535 0.037132 0.029940 0.008059 0.088179 0.089653 0.006477 0.032308 0.097931' ],
          ['0.066142',
             '0.590377 0.468325',
             '0.069930 0.013688 2.851667',
             '9.850951 0.302287 3.932151 0.146882',
             '1.101363 1.353957 8.159169 0.249672 0.582670',
             '0.150375 0.028386 0.219934 0.560142 0.005035 3.054085',
             '0.568586 0.037750 0.421974 0.046719 0.275844 0.129551 0.037250',
             '0.051668 0.262130 2.468752 0.106259 0.098208 4.210126 0.029788 0.013513',
             '0.127170 0.016923 0.344765 0.003656 0.445038 0.165753 0.008541 0.002533 0.031779',
             '0.292429 0.064289 0.210724 0.004200 1.217010 1.088704 0.014768 0.005848 0.064558 7.278994',
             '0.071458 0.855973 1.172204 0.014189 0.033969 1.889645 0.125869 0.031390 0.065585 0.029917 0.042762',
             '1.218562 0.079621 0.763553 0.009876 1.988516 3.344809 0.056702 0.021612 0.079927 7.918203 14.799537 0.259400',
             '0.075144 0.011169 0.082464 0.002656 0.681161 0.111063 0.004186 0.004854 0.095591 0.450964 1.506485 0.009457 1.375871',
             '7.169085 0.161937 0.726566 0.040244 0.825960 2.067758 0.110993 0.129497 0.196886 0.169797 0.637893 0.090576 0.457399 0.143327',
             '30.139501 0.276530 11.149790 0.267322 18.762977 3.547017 0.201148 0.976631 0.408834 0.104288 0.123793 0.292108 0.598048 0.328689 3.478333',
             '13.461692 0.161053 4.782635 0.053740 11.949233 2.466507 0.139705 0.053397 0.126088 1.578530 0.641351 0.297913 4.418398 0.125011 2.984862 13.974326',
             '0.021372 0.081472 0.058046 0.006597 0.286794 0.188236 0.009201 0.019475 0.037226 0.015909 0.154810 0.017172 0.239749 0.562720 0.061299 0.154326 0.060703',
             '0.045779 0.036742 0.498072 0.027639 0.534219 0.203493 0.012095 0.004964 0.452302 0.094365 0.140750 0.021976 0.168432 1.414883 0.077470 0.224675 0.123480 0.447011',
             '4.270235 0.030342 0.258487 0.012745 4.336817 0.281953 0.043812 0.015539 0.016212 16.179952 3.416059 0.032578 2.950318 0.227807 1.050562 0.112000 5.294490 0.033381 0.045528',
               '0.063139 0.066357 0.011586 0.066571 0.010800 0.009276 0.053984 0.146986 0.034214 0.088822 0.098196 0.032390 0.021263 0.072697 0.016761 0.020711 0.020797 0.025463 0.045615 0.094372'],
          ['0.733336',
             '0.558955 0.597671',
             '0.503360 0.058964 5.581680',
             '4.149599 2.863355 1.279881 0.225860',
             '1.415369 2.872594 1.335650 0.434096 1.043232',
             '1.367574 0.258365 0.397108 2.292917 0.209978 4.534772',
             '1.263002 0.366868 1.840061 1.024707 0.823594 0.377181 0.496780',
             '0.994098 2.578946 5.739035 0.821921 3.039380 4.877840 0.532488 0.398817',
             '0.517204 0.358350 0.284730 0.027824 1.463390 0.370939 0.232460 0.008940 0.349195',
             '0.775054 0.672023 0.109781 0.021443 1.983693 1.298542 0.169219 0.043707 0.838324 5.102837',
             '0.763094 5.349861 1.612642 0.088850 0.397640 3.509873 0.755219 0.436013 0.888693 0.561690 0.401070',
             '1.890137 0.691594 0.466979 0.060820 2.831098 2.646440 0.379926 0.087640 0.488389 7.010411 8.929538 1.357738',
             '0.540460 0.063347 0.141582 0.018288 4.102068 0.087872 0.020447 0.064863 1.385133 3.054968 5.525874 0.043394 3.135353',
             '0.200122 0.032875 0.019509 0.042687 0.059723 0.072299 0.023282 0.036426 0.050226 0.039318 0.067505 0.023126 0.012695 0.015631',
             '4.972745 0.821562 4.670980 1.199607 5.901348 1.139018 0.503875 1.673207 0.962470 0.204155 0.273372 0.567639 0.570771 0.458799 0.233109',
             '1.825593 0.580847 1.967383 0.420710 2.034980 0.864479 0.577513 0.124068 0.502294 2.653232 0.437116 1.048288 2.319555 0.151684 0.077004 8.113282',
             '0.450842 0.661866 0.088064 0.037642 2.600668 0.390688 0.109318 0.218118 1.065585 0.564368 1.927515 0.120994 1.856122 4.154750 0.011074 0.377578 0.222293',
             '0.526135 0.265730 0.581928 0.141233 5.413080 0.322761 0.153776 0.039217 8.351808 0.854294 0.940458 0.180650 0.975427 11.429924 0.026268 0.429221 0.273138 4.731579',
             '3.839269 0.395134 0.145401 0.090101 4.193725 0.625409 0.696533 0.104335 0.377304 15.559906 2.508169 0.449074 3.404087 1.457957 0.052132 0.260296 2.903836 0.564762 0.681215',
              '0.062457 0.066826 0.049332 0.065270 0.006513 0.041231 0.058965 0.080852 0.028024 0.037024 0.075925 0.064131 0.019620 0.028710 0.104579 0.056388 0.062027 0.008241 0.033124 0.050760'],
          ['0.658412',
             '0.566269 0.540749',
             '0.854111 0.058015 3.060574',
             '0.884454 5.851132 1.279257 0.160296',
             '1.309554 2.294145 1.438430 0.482619 0.992259',
             '1.272639 0.182966 0.431464 2.992763 0.086318 2.130054',
             '1.874713 0.684164 2.075952 1.296206 2.149634 0.571406 0.507160',
             '0.552007 3.192521 4.840271 0.841829 5.103188 4.137385 0.351381 0.679853',
             '0.227683 0.528161 0.644656 0.031467 3.775817 0.437589 0.189152 0.025780 0.665865',
             '0.581512 1.128882 0.266076 0.048542 3.954021 2.071689 0.217780 0.082005 1.266791 8.904999',
             '0.695190 3.010922 2.084975 0.132774 0.190734 2.498630 0.767361 0.326441 0.680174 0.652629 0.440178',
             '0.967985 1.012866 0.720060 0.133055 1.776095 1.763546 0.278392 0.343977 0.717301 10.091413 14.013035 1.082703',
             '0.344015 0.227296 0.291854 0.056045 4.495841 0.116381 0.092075 0.195877 4.001286 2.671718 5.069337 0.091278 4.643214',
             '0.978992 0.156635 0.028961 0.209188 0.264277 0.296578 0.177263 0.217424 0.362942 0.086367 0.539010 0.172734 0.121821 0.161015',
             '3.427163 0.878405 4.071574 0.925172 7.063879 1.033710 0.451893 3.057583 1.189259 0.359932 0.742569 0.693405 0.584083 1.531223 1.287474',
             '2.333253 0.802754 2.258357 0.360522 2.221150 1.283423 0.653836 0.377558 0.964545 4.797423 0.780580 1.422571 4.216178 0.599244 0.444362 5.231362',
             '0.154701 0.830884 0.073037 0.094591 3.017954 0.312579 0.074620 0.401252 1.350568 0.336801 1.331875 0.068958 1.677263 5.832025 0.076328 0.548763 0.208791',
             '0.221089 0.431617 1.238426 0.313945 8.558815 0.305772 0.181992 0.072258 12.869737 1.021885 1.531589 0.163829 1.575754 33.873091 0.079916 0.831890 0.307846 5.910440',
             '2.088785 0.456530 0.199728 0.118104 4.310199 0.681277 0.752277 0.241015 0.531100 23.029406 4.414850 0.481711 5.046403 1.914768 0.466823 0.382271 3.717971 0.282540 0.964421',
             '0.106471 0.074171 0.044513 0.096390 0.002148 0.066733 0.158908 0.037625 0.020691 0.014608 0.028797 0.105352 0.007864 0.007477 0.083595 0.055726 0.047711 0.003975 0.010088 0.027159'] ]<|MERGE_RESOLUTION|>--- conflicted
+++ resolved
@@ -257,16 +257,8 @@
         rate_indices = tf.identity(rate_indices) #take care of numpy inputs
         rate_indices.set_shape([self.num_models,None]) #resolves tf 2.12 issues
         input_indices = len(inputs.shape) == 3 
-<<<<<<< HEAD
         def _make_mask(bools):
             mask = tf.cast(bools, self.dtype)
-=======
-        if input_indices:
-            num_model, b, L = tf.unstack(tf.shape(inputs))
-            mask = inputs < 20
-            only_std_aa_inputs = inputs * tf.cast(mask, inputs.dtype)
-            mask = tf.cast(mask, self.dtype)
->>>>>>> 777c58f2
             mask = tf.expand_dims(mask, -1)
             mask = tf.expand_dims(mask, -1)
             return mask
@@ -275,7 +267,6 @@
             mask = _make_mask(bool_mask)
             only_std_aa_inputs = inputs * tf.cast(bool_mask, inputs.dtype)
         else:
-            num_model, b, L, _ = tf.unstack(tf.shape(inputs))
             only_std_aa_inputs = inputs
         tau_subset = self.make_tau(inputs, tf.expand_dims(rate_indices, -1))
         if self.per_matrix_rate:
@@ -287,15 +278,9 @@
             self.add_loss(self.matrix_rate_l2 * reg)
         else:
             mut_rates = tau_subset
-<<<<<<< HEAD
         reg_tau = tf.reduce_sum(tf.square(self.tau_kernel + 3.))
         self.add_loss(self.matrix_rate_l2 * reg_tau)
         equilibrium = self.make_p()
-=======
-        if not self.use_lstm:
-            reg_tau = tf.reduce_sum(tf.square(self.tau_kernel + 3.))
-            self.add_loss(self.matrix_rate_l2 * reg_tau)
->>>>>>> 777c58f2
         anc_probs = make_anc_probs(only_std_aa_inputs, 
                                    self.make_R(), 
                                    equilibrium, 
@@ -314,8 +299,10 @@
             else:
                 rest = tf.expand_dims(tf.one_hot(inputs, len(SequenceDataset.alphabet)), -2) * (1-mask)
             anc_probs += rest
+            num_model, b, L = tf.unstack(tf.shape(inputs))
             anc_probs = tf.reshape(anc_probs, (num_model, b, L, self.num_matrices * len(SequenceDataset.alphabet)) )
         else:
+            num_model, b, L, _ = tf.unstack(tf.shape(inputs))
             anc_probs = tf.reshape(anc_probs, (num_model, b, L, self.num_matrices * 20) )
         return anc_probs
         
